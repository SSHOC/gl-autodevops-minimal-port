--- conflicted
+++ resolved
@@ -214,10 +214,6 @@
         fi 
         helm upgrade ${{ inputs.APP_NAME }} \
           --values auto-deploy-app-values.yaml --install --atomic --wait \
-<<<<<<< HEAD
           --set application.database_url="$DATABASE_URL" \
-=======
-          --set application.database_url="${{ secrets.DATABASE_URL }}" \
->>>>>>> 7d3a2619
           --set application.secretName="${{ inputs.APP_NAME }}-${{ github.ref_name }}" ${{ secrets.HELM_UPGRADE_EXTRA_ARGS }} \
           .github/auto-deploy-app